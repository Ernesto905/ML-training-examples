<<<<<<< HEAD
=======
from logging import root
>>>>>>> 2628ce46
from pathlib import Path
import torchvision
from torchvision.transforms import ToTensor
from torch.utils.data import DataLoader
import torch
import torch.nn as nn
import torch.nn.functional as F
import torch.optim as optim
from typing import Tuple
import os
import mlflow

mlflow.set_tracking_uri(os.environ.get("TRACKING_ARN"))
mlflow.set_experiment("MNIST Experiment")


class Net(nn.Module):
    """
    A simple convolutional neural network for MNIST classification.
    """

    def __init__(self):
        super(Net, self).__init__()

        self.conv1 = nn.Conv2d(1, 10, kernel_size=5)
        self.conv2 = nn.Conv2d(10, 20, kernel_size=5)
        self.conv2_drop = nn.Dropout2d()
        self.fc1 = nn.Linear(320, 50)
        self.fc2 = nn.Linear(50, 10)

    def forward(self, x: torch.Tensor) -> torch.Tensor:
        """
        Forward pass of the network.

        Args:
            x (torch.Tensor): Input tensor of shape (batch_size, 1, 28, 28)

        Returns:
            torch.Tensor: Output tensor of shape (batch_size, 10)
        """
        x = F.relu(F.max_pool2d(self.conv1(x), 2))
        x = F.relu(F.max_pool2d(self.conv2_drop(self.conv2(x)), 2))
        x = x.view(-1, 320)
        x = F.relu(self.fc1(x))
        x = F.dropout(x, training=self.training)
        x = self.fc2(x)

        return x


<<<<<<< HEAD
def check_mnist_files(root_dir: Path) -> bool:
    """
    Check for the presence of MNIST dataset files in the specified directory.

    This function verifies if all the required MNIST dataset files are present
    in the expected directory structure. It checks for the following files:
    - train-images-idx3-ubyte
    - train-labels-idx1-ubyte
    - t10k-images-idx3-ubyte
    - t10k-labels-idx1-ubyte

    Args:
        root_dir (Path): The root directory where the MNIST dataset is expected to be located.

    Returns:
        bool: True if all expected files are present, False otherwise.

    Prints:
        Status messages indicating which files were found or are missing.
    """
=======
def check_mnist_files(root_dir):
>>>>>>> 2628ce46
    expected_files = [
        "train-images-idx3-ubyte",
        "train-labels-idx1-ubyte",
        "t10k-images-idx3-ubyte",
        "t10k-labels-idx1-ubyte",
    ]

<<<<<<< HEAD
    mnist_dir = root_dir / "MNIST" / "raw"

    print(f"Checking for MNIST files in: {mnist_dir}")

    if not mnist_dir.exists():
=======
    mnist_dir = os.path.join(root_dir, "MNIST", "raw")

    print(f"Checking for MNIST files in: {mnist_dir}")

    if not os.path.exists(mnist_dir):
>>>>>>> 2628ce46
        print(f"Directory does not exist: {mnist_dir}")
        return False

    all_files_present = True
    for file in expected_files:
<<<<<<< HEAD
        file_path = mnist_dir / file
        if file_path.exists():
=======
        file_path = os.path.join(mnist_dir, file)
        if os.path.exists(file_path):
>>>>>>> 2628ce46
            print(f"Found: {file}")
        else:
            print(f"Missing: {file}")
            all_files_present = False

    return all_files_present


def train_test_dataloaders() -> Tuple[DataLoader, DataLoader]:
    """
    Create and return train and test dataloaders for MNIST dataset. Note this
    assume the script is run on a sagemaker instance with the necesary
    dependencies installed

    Returns:
        Tuple[DataLoader, DataLoader]: Train and test dataloaders
    """

    # Use sagemaker env var to find our data in
    sagemaker_data_root_path = os.environ.get("SM_CHANNEL_TRAINING")
    data_path = Path(sagemaker_data_root_path)

    print(f"MNIST found: {check_mnist_files(data_path)}")

    try:

        training_data = torchvision.datasets.MNIST(
            root=data_path, transform=ToTensor(), train=True, download=False
        )
        testing_data = torchvision.datasets.MNIST(
            root=data_path, transform=ToTensor(), train=False, download=False
        )

        train_dataloader = DataLoader(
            training_data, batch_size=100, shuffle=True, num_workers=1
        )
        test_dataloader = DataLoader(
            testing_data, batch_size=64, shuffle=True, num_workers=1
        )

        return train_dataloader, test_dataloader
    except Exception as e:
        raise RuntimeError(f"Error creating dataloaders: {str(e)}")


def train(
    model: nn.Module,
    train_dataloader: DataLoader,
    loss_fn: nn.Module,
    optimizer: optim.Optimizer,
    device: torch.device,
    epoch: int,
) -> None:
    """
    Train the model for one epoch.

    Args:
        model (nn.Module): The neural network model
        train_dataloader (DataLoader): DataLoader for training data
        loss_fn (nn.Module): Loss function
        optimizer (optim.Optimizer): Optimizer
        device (torch.device): Device to train on (CPU or GPU)
        epoch (int): Current epoch number
    """
    model.train()

    for batch_idx, (data, target) in enumerate(train_dataloader):
        try:
            data, target = data.to(device), target.to(device)
            optimizer.zero_grad()
            output = model(data)
            loss = loss_fn(output, target)
            loss.backward()
            optimizer.step()
            if batch_idx % 20 == 0:
                print(
                    f"Train epoch: {epoch} [{batch_idx * len(data)} / {len(train_dataloader.dataset)} ({100. * batch_idx / len(train_dataloader):.0f}%)]\t{loss.item():.6f}"
                )
                mlflow.log_metric(
                    "train_loss",
                    loss.item(),
                    step=epoch * len(train_dataloader) + batch_idx,
                )
        except Exception as e:
            print(f"Error in training batch {batch_idx}: {str(e)}")


def test(
    model: nn.Module,
    test_dataloader: DataLoader,
    device: torch.device,
    loss_fn: nn.Module,
    epoch: int,
) -> None:
    """
    Test the model on the test dataset.

    Args:
        model (nn.Module): The neural network model
        test_dataloader (DataLoader): DataLoader for test data
        device (torch.device): Device to test on (CPU or GPU)
        loss_fn (nn.Module): Loss function
    """
    model.eval()

    test_loss = 0
    correct = 0

    try:
        with torch.no_grad():
            for data, target in test_dataloader:
                data, target = data.to(device), target.to(device)
                output = model(data)
                test_loss += loss_fn(output, target).item()

                pred = output.argmax(dim=1, keepdim=True)
                correct += pred.eq(target.view_as(pred)).sum().item()

        test_loss /= len(test_dataloader.dataset)

        print(
            f"\nTest set: Average loss: {test_loss:.4f}, Accuracy {correct}/{len(test_dataloader.dataset)} ({100 * correct / len(test_dataloader.dataset):.0f}%\n"
        )

        mlflow.log_metric("test_loss", test_loss, step=epoch)
        mlflow.log_metric(
            "test_accuracy", 100.0 * correct / len(test_dataloader.dataset), step=epoch
        )
    except Exception as e:
        print(f"Error in testing: {str(e)}")


def main() -> None:
    """
    Main function to run the training and testing process.
    """
    try:

        # Also available
        # mlflow.pytorch.autolog()

        with mlflow.start_run():
            train_dataloader, test_dataloader = train_test_dataloaders()
            device = torch.device("cuda" if torch.cuda.is_available() else "cpu")

            # Hyperparams
            lr = 0.001
            batch_size = 100
            epochs = 10

            # MLFLOW tracking
            mlflow.log_param("device", device)
            mlflow.log_param("model_name", "MNIST CNN")
            mlflow.log_param("learning_rate", lr)
            mlflow.log_param("batch_size", batch_size)
            mlflow.log_param("epochs", epochs)

            model = Net().to(device)
            optimizer = optim.Adam(model.parameters(), lr=lr)
            loss_fn = nn.CrossEntropyLoss()

            for epoch in range(epochs):
                train(model, train_dataloader, loss_fn, optimizer, device, epoch)
                test(model, test_dataloader, device, loss_fn, epoch)

            # log model
            mlflow.pytorch.log_model(model, "mnist_cnn")
            mlflow.set_tag(
                "Training Info",
                """Convolutional neural network in
                           PyTorch""",
            )
            mlflow.set_tag("Dataset used", "MNIST")

    except Exception as e:
        print(f"An error occurred: {str(e)}")


if __name__ == "__main__":
    main()<|MERGE_RESOLUTION|>--- conflicted
+++ resolved
@@ -1,7 +1,3 @@
-<<<<<<< HEAD
-=======
-from logging import root
->>>>>>> 2628ce46
 from pathlib import Path
 import torchvision
 from torchvision.transforms import ToTensor
@@ -52,7 +48,7 @@
         return x
 
 
-<<<<<<< HEAD
+
 def check_mnist_files(root_dir: Path) -> bool:
     """
     Check for the presence of MNIST dataset files in the specified directory.
@@ -73,9 +69,6 @@
     Prints:
         Status messages indicating which files were found or are missing.
     """
-=======
-def check_mnist_files(root_dir):
->>>>>>> 2628ce46
     expected_files = [
         "train-images-idx3-ubyte",
         "train-labels-idx1-ubyte",
@@ -83,31 +76,18 @@
         "t10k-labels-idx1-ubyte",
     ]
 
-<<<<<<< HEAD
     mnist_dir = root_dir / "MNIST" / "raw"
 
     print(f"Checking for MNIST files in: {mnist_dir}")
 
     if not mnist_dir.exists():
-=======
-    mnist_dir = os.path.join(root_dir, "MNIST", "raw")
-
-    print(f"Checking for MNIST files in: {mnist_dir}")
-
-    if not os.path.exists(mnist_dir):
->>>>>>> 2628ce46
         print(f"Directory does not exist: {mnist_dir}")
         return False
 
     all_files_present = True
     for file in expected_files:
-<<<<<<< HEAD
         file_path = mnist_dir / file
         if file_path.exists():
-=======
-        file_path = os.path.join(mnist_dir, file)
-        if os.path.exists(file_path):
->>>>>>> 2628ce46
             print(f"Found: {file}")
         else:
             print(f"Missing: {file}")
